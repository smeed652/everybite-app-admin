--- conflicted
+++ resolved
@@ -508,9 +508,6 @@
     update_branch "production"
     
     # Create descriptive commit message
-<<<<<<< HEAD
-    local commit_message="deploy(production): from staging - $commit_count commits\n\nRecent changes:\n$changes_summary\n\nEnvironment: production\nSource: staging\nTimestamp: $(date -u +\"%Y-%m-%d %H:%M:%S UTC\")"
-=======
     local commit_message="deploy(production): from staging - $commit_count commits
 
 Recent changes:
@@ -519,7 +516,6 @@
 Environment: production
 Source: staging
 Timestamp: $(date -u +"%Y-%m-%d %H:%M:%S UTC")"
->>>>>>> 00afeafe
     
     # Merge staging into production
     git merge --no-ff staging -m "$commit_message"
@@ -547,11 +543,7 @@
     echo "  deploy-staging                  - Deploy develop to staging (must be on develop)"
     echo "  deploy-staging-from-develop     - Deploy develop to staging (works from any branch)"
     echo "  deploy-staging-custom <desc>    - Deploy to staging with custom description"
-<<<<<<< HEAD
-    echo "  deploy-production               - Deploy staging to production"
-=======
     echo "  deploy-production               - Deploy staging to production (must be on staging)"
->>>>>>> 00afeafe
     echo "  deploy-production-from-staging  - Deploy staging to production (works from any branch)"
     echo "  deploy-production-custom <desc> - Deploy to production with custom description"
     echo "  create-hotfix <name>            - Create a hotfix branch from production"
